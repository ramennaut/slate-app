--- conflicted
+++ resolved
@@ -32,7 +32,6 @@
 *.tsbuildinfo
 next-env.d.ts
 
-<<<<<<< HEAD
 # Additional files that should not be public
 
 ## macOS
@@ -50,19 +49,6 @@
 Desktop.ini
 
 ## IDE files
-=======
-# Additional security and cleanup entries
-# API keys and secrets
-*.key
-*.pem
-*.p12
-*.p8
-secrets.json
-config/secrets.js
-config/secrets.ts
-
-# Editor and IDE files
->>>>>>> 18ad51a2
 .vscode/
 .idea/
 *.swp
@@ -70,7 +56,6 @@
 *~
 .vim/
 
-<<<<<<< HEAD
 ## Logs
 logs
 *.log
@@ -78,16 +63,6 @@
 yarn-debug.log*
 yarn-error.log*
 .pnpm-debug.log*
-=======
-# OS generated files
-.DS_Store
-.DS_Store?
-._*
-.Spotlight-V100
-.Trashes
-ehthumbs.db
-Thumbs.db
->>>>>>> 18ad51a2
 
 ## Runtime data
 pids
@@ -95,33 +70,12 @@
 *.seed
 *.pid.lock
 
-<<<<<<< HEAD
 ## Optional npm cache directory
-=======
-# Logs
-logs
-*.log
-npm-debug.log*
-yarn-debug.log*
-yarn-error.log*
-lerna-debug.log*
-
-# Runtime data
-.npm
-.eslintcache
-.rpt2_cache/
-.rts2_cache_cjs/
-.rts2_cache_es/
-.rts2_cache_umd/
-
-# Optional npm cache directory
->>>>>>> 18ad51a2
 .npm
 
 ## Optional eslint cache
 .eslintcache
 
-<<<<<<< HEAD
 ## Optional REPL history
 .node_repl_history
 
@@ -137,33 +91,4 @@
 
 ## Temporary folders
 tmp/
-temp/
-=======
-# Coverage directory used by tools like istanbul
-coverage
-*.lcov
-
-# Temporary folders
-tmp/
-temp/
-
-# Dependency directories
-jspm_packages/
-
-# Optional REPL history
-.node_repl_history
-
-# Local development files
-.local
-*.local
-
-# Backup files
-*.bak
-*.backup
-*.old
-
-# Database files (if any)
-*.db
-*.sqlite
-*.sqlite3
->>>>>>> 18ad51a2
+temp/